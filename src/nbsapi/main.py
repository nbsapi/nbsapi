--- conflicted
+++ resolved
@@ -7,11 +7,7 @@
 from fastapi.middleware.cors import CORSMiddleware
 from fastapi.security import OAuth2PasswordRequestForm
 from fastapi.staticfiles import StaticFiles
-<<<<<<< HEAD
-from pydantic import BaseModel, 
-=======
 from pydantic import BaseModel
->>>>>>> 18e0ddd2
 
 from nbsapi.api.dependencies.core import DBSessionDep
 from nbsapi.api.v1.routers.adaptationtargets import router as adaptations_router_v1
@@ -123,13 +119,9 @@
 @app.get("/contact", response_model=Contact)
 async def get_contact(db_session: DBSessionDep):
     """Retrieve the contact address for this API"""
-<<<<<<< HEAD
     return Contact(
         website=settings.contact_website
     )
-=======
-    return Contact(website=settings.contact_website)
->>>>>>> 18e0ddd2
 
 
 # Routers
